import { useState } from "react";
import {
  Play,
  ChevronDown,
  ChevronRight,
  CircleHelp,
  Bug,
  Github,
  Eye,
  EyeOff,
  RotateCcw,
  Settings,
<<<<<<< HEAD
  HelpCircle,
=======
  RefreshCwOff,
>>>>>>> f9cb2c1b
} from "lucide-react";
import { Button } from "@/components/ui/button";
import { Input } from "@/components/ui/input";
import {
  Select,
  SelectContent,
  SelectItem,
  SelectTrigger,
  SelectValue,
} from "@/components/ui/select";
import { StdErrNotification } from "@/lib/notificationTypes";
import {
  LoggingLevel,
  LoggingLevelSchema,
} from "@modelcontextprotocol/sdk/types.js";
import { InspectorConfig } from "@/lib/configurationTypes";
import { ConnectionStatus } from "@/lib/constants";
import useTheme from "../lib/useTheme";
import { version } from "../../../package.json";
import {
  Tooltip,
  TooltipTrigger,
  TooltipContent,
} from "@/components/ui/tooltip";

interface SidebarProps {
  connectionStatus: ConnectionStatus;
  transportType: "stdio" | "sse";
  setTransportType: (type: "stdio" | "sse") => void;
  command: string;
  setCommand: (command: string) => void;
  args: string;
  setArgs: (args: string) => void;
  sseUrl: string;
  setSseUrl: (url: string) => void;
  env: Record<string, string>;
  setEnv: (env: Record<string, string>) => void;
  bearerToken: string;
  setBearerToken: (token: string) => void;
  onConnect: () => void;
  onDisconnect: () => void;
  stdErrNotifications: StdErrNotification[];
  logLevel: LoggingLevel;
  sendLogLevelRequest: (level: LoggingLevel) => void;
  loggingSupported: boolean;
  config: InspectorConfig;
  setConfig: (config: InspectorConfig) => void;
}

const Sidebar = ({
  connectionStatus,
  transportType,
  setTransportType,
  command,
  setCommand,
  args,
  setArgs,
  sseUrl,
  setSseUrl,
  env,
  setEnv,
  bearerToken,
  setBearerToken,
  onConnect,
  onDisconnect,
  stdErrNotifications,
  logLevel,
  sendLogLevelRequest,
  loggingSupported,
  config,
  setConfig,
}: SidebarProps) => {
  const [theme, setTheme] = useTheme();
  const [showEnvVars, setShowEnvVars] = useState(false);
  const [showBearerToken, setShowBearerToken] = useState(false);
  const [showConfig, setShowConfig] = useState(false);
  const [shownEnvVars, setShownEnvVars] = useState<Set<string>>(new Set());

  return (
    <div className="w-80 bg-card border-r border-border flex flex-col h-full">
      <div className="flex items-center justify-between p-4 border-b border-gray-200">
        <div className="flex items-center">
          <h1 className="ml-2 text-lg font-semibold">
            MCP Inspector v{version}
          </h1>
        </div>
      </div>

      <div className="p-4 flex-1 overflow-auto">
        <div className="space-y-4">
          <div className="space-y-2">
            <label className="text-sm font-medium">Transport Type</label>
            <Select
              value={transportType}
              onValueChange={(value: "stdio" | "sse") =>
                setTransportType(value)
              }
            >
              <SelectTrigger>
                <SelectValue placeholder="Select transport type" />
              </SelectTrigger>
              <SelectContent>
                <SelectItem value="stdio">STDIO</SelectItem>
                <SelectItem value="sse">SSE</SelectItem>
              </SelectContent>
            </Select>
          </div>

          {transportType === "stdio" ? (
            <>
              <div className="space-y-2">
                <label className="text-sm font-medium">Command</label>
                <Input
                  placeholder="Command"
                  value={command}
                  onChange={(e) => setCommand(e.target.value)}
                  className="font-mono"
                />
              </div>
              <div className="space-y-2">
                <label className="text-sm font-medium">Arguments</label>
                <Input
                  placeholder="Arguments (space-separated)"
                  value={args}
                  onChange={(e) => setArgs(e.target.value)}
                  className="font-mono"
                />
              </div>
            </>
          ) : (
            <>
              <div className="space-y-2">
                <label className="text-sm font-medium">URL</label>
                <Input
                  placeholder="URL"
                  value={sseUrl}
                  onChange={(e) => setSseUrl(e.target.value)}
                  className="font-mono"
                />
              </div>
              <div className="space-y-2">
                <Button
                  variant="outline"
                  onClick={() => setShowBearerToken(!showBearerToken)}
                  className="flex items-center w-full"
                >
                  {showBearerToken ? (
                    <ChevronDown className="w-4 h-4 mr-2" />
                  ) : (
                    <ChevronRight className="w-4 h-4 mr-2" />
                  )}
                  Authentication
                </Button>
                {showBearerToken && (
                  <div className="space-y-2">
                    <label className="text-sm font-medium">Bearer Token</label>
                    <Input
                      placeholder="Bearer Token"
                      value={bearerToken}
                      onChange={(e) => setBearerToken(e.target.value)}
                      className="font-mono"
                      type="password"
                    />
                  </div>
                )}
              </div>
            </>
          )}
          {transportType === "stdio" && (
            <div className="space-y-2">
              <Button
                variant="outline"
                onClick={() => setShowEnvVars(!showEnvVars)}
                className="flex items-center w-full"
                data-testid="env-vars-button"
              >
                {showEnvVars ? (
                  <ChevronDown className="w-4 h-4 mr-2" />
                ) : (
                  <ChevronRight className="w-4 h-4 mr-2" />
                )}
                Environment Variables
              </Button>
              {showEnvVars && (
                <div className="space-y-2">
                  {Object.entries(env).map(([key, value], idx) => (
                    <div key={idx} className="space-y-2 pb-4">
                      <div className="flex gap-2">
                        <Input
                          placeholder="Key"
                          value={key}
                          onChange={(e) => {
                            const newKey = e.target.value;
                            const newEnv = Object.entries(env).reduce(
                              (acc, [k, v]) => {
                                if (k === key) {
                                  acc[newKey] = value;
                                } else {
                                  acc[k] = v;
                                }
                                return acc;
                              },
                              {} as Record<string, string>,
                            );
                            setEnv(newEnv);
                            setShownEnvVars((prev) => {
                              const next = new Set(prev);
                              if (next.has(key)) {
                                next.delete(key);
                                next.add(newKey);
                              }
                              return next;
                            });
                          }}
                          className="font-mono"
                        />
                        <Button
                          variant="destructive"
                          size="icon"
                          className="h-9 w-9 p-0 shrink-0"
                          onClick={() => {
                            // eslint-disable-next-line @typescript-eslint/no-unused-vars
                            const { [key]: _removed, ...rest } = env;
                            setEnv(rest);
                          }}
                        >
                          ×
                        </Button>
                      </div>
                      <div className="flex gap-2">
                        <Input
                          type={shownEnvVars.has(key) ? "text" : "password"}
                          placeholder="Value"
                          value={value}
                          onChange={(e) => {
                            const newEnv = { ...env };
                            newEnv[key] = e.target.value;
                            setEnv(newEnv);
                          }}
                          className="font-mono"
                        />
                        <Button
                          variant="outline"
                          size="icon"
                          className="h-9 w-9 p-0 shrink-0"
                          onClick={() => {
                            setShownEnvVars((prev) => {
                              const next = new Set(prev);
                              if (next.has(key)) {
                                next.delete(key);
                              } else {
                                next.add(key);
                              }
                              return next;
                            });
                          }}
                          aria-label={
                            shownEnvVars.has(key) ? "Hide value" : "Show value"
                          }
                          aria-pressed={shownEnvVars.has(key)}
                          title={
                            shownEnvVars.has(key) ? "Hide value" : "Show value"
                          }
                        >
                          {shownEnvVars.has(key) ? (
                            <Eye className="h-4 w-4" aria-hidden="true" />
                          ) : (
                            <EyeOff className="h-4 w-4" aria-hidden="true" />
                          )}
                        </Button>
                      </div>
                    </div>
                  ))}
                  <Button
                    variant="outline"
                    className="w-full mt-2"
                    onClick={() => {
                      const key = "";
                      const newEnv = { ...env };
                      newEnv[key] = "";
                      setEnv(newEnv);
                    }}
                  >
                    Add Environment Variable
                  </Button>
                </div>
              )}
            </div>
          )}

          {/* Configuration */}
          <div className="space-y-2">
            <Button
              variant="outline"
              onClick={() => setShowConfig(!showConfig)}
              className="flex items-center w-full"
              data-testid="config-button"
            >
              {showConfig ? (
                <ChevronDown className="w-4 h-4 mr-2" />
              ) : (
                <ChevronRight className="w-4 h-4 mr-2" />
              )}
              <Settings className="w-4 h-4 mr-2" />
              Configuration
            </Button>
            {showConfig && (
              <div className="space-y-2">
                {Object.entries(config).map(([key, configItem]) => {
                  const configKey = key as keyof InspectorConfig;
                  return (
                    <div key={key} className="space-y-2">
                      <div className="flex items-center gap-1">
                        <label className="text-sm font-medium text-green-600">
                          {configKey}
                        </label>
                        <Tooltip>
                          <TooltipTrigger asChild>
                            <HelpCircle className="h-4 w-4 text-muted-foreground" />
                          </TooltipTrigger>
                          <TooltipContent>
                            {configItem.description}
                          </TooltipContent>
                        </Tooltip>
                      </div>
                      {typeof configItem.value === "number" ? (
                        <Input
                          type="number"
                          data-testid={`${configKey}-input`}
                          value={configItem.value}
                          onChange={(e) => {
                            const newConfig = { ...config };
                            newConfig[configKey] = {
                              ...configItem,
                              value: Number(e.target.value),
                            };
                            setConfig(newConfig);
                          }}
                          className="font-mono"
                        />
                      ) : typeof configItem.value === "boolean" ? (
                        <Select
                          data-testid={`${configKey}-select`}
                          value={configItem.value.toString()}
                          onValueChange={(val) => {
                            const newConfig = { ...config };
                            newConfig[configKey] = {
                              ...configItem,
                              value: val === "true",
                            };
                            setConfig(newConfig);
                          }}
                        >
                          <SelectTrigger>
                            <SelectValue />
                          </SelectTrigger>
                          <SelectContent>
                            <SelectItem value="true">True</SelectItem>
                            <SelectItem value="false">False</SelectItem>
                          </SelectContent>
                        </Select>
                      ) : (
                        <Input
                          data-testid={`${configKey}-input`}
                          value={configItem.value}
                          onChange={(e) => {
                            const newConfig = { ...config };
                            newConfig[configKey] = {
                              ...configItem,
                              value: e.target.value,
                            };
                            setConfig(newConfig);
                          }}
                          className="font-mono"
                        />
                      )}
                    </div>
                  );
                })}
              </div>
            )}
          </div>

          <div className="space-y-2">
<<<<<<< HEAD
            <Button
              data-testid="connect-button"
              className="w-full"
              onClick={onConnect}
            >
              {connectionStatus === "connected" ? (
                <>
=======
            {connectionStatus === "connected" && (
              <div className="grid grid-cols-2 gap-4">
                <Button onClick={onConnect}>
>>>>>>> f9cb2c1b
                  <RotateCcw className="w-4 h-4 mr-2" />
                  {transportType === "stdio" ? "Restart" : "Reconnect"}
                </Button>
                <Button onClick={onDisconnect}>
                  <RefreshCwOff className="w-4 h-4 mr-2" />
                  Disconnect
                </Button>
              </div>
            )}
            {connectionStatus !== "connected" && (
              <Button className="w-full" onClick={onConnect}>
                <Play className="w-4 h-4 mr-2" />
                Connect
              </Button>
            )}

            <div className="flex items-center justify-center space-x-2 mb-4">
              <div
                className={`w-2 h-2 rounded-full ${(() => {
                  switch (connectionStatus) {
                    case "connected":
                      return "bg-green-500";
                    case "error":
                      return "bg-red-500";
                    case "error-connecting-to-proxy":
                      return "bg-red-500";
                    default:
                      return "bg-gray-500";
                  }
                })()}`}
              />
              <span className="text-sm text-gray-600">
                {(() => {
                  switch (connectionStatus) {
                    case "connected":
                      return "Connected";
                    case "error":
                      return "Connection Error, is your MCP server running?";
                    case "error-connecting-to-proxy":
                      return "Error Connecting to MCP Inspector Proxy - Check Console logs";
                    default:
                      return "Disconnected";
                  }
                })()}
              </span>
            </div>

            {loggingSupported && connectionStatus === "connected" && (
              <div className="space-y-2">
                <label className="text-sm font-medium">Logging Level</label>
                <Select
                  value={logLevel}
                  onValueChange={(value: LoggingLevel) =>
                    sendLogLevelRequest(value)
                  }
                >
                  <SelectTrigger>
                    <SelectValue placeholder="Select logging level" />
                  </SelectTrigger>
                  <SelectContent>
                    {Object.values(LoggingLevelSchema.enum).map((level) => (
                      <SelectItem value={level}>{level}</SelectItem>
                    ))}
                  </SelectContent>
                </Select>
              </div>
            )}

            {stdErrNotifications.length > 0 && (
              <>
                <div className="mt-4 border-t border-gray-200 pt-4">
                  <h3 className="text-sm font-medium">
                    Error output from MCP server
                  </h3>
                  <div className="mt-2 max-h-80 overflow-y-auto">
                    {stdErrNotifications.map((notification, index) => (
                      <div
                        key={index}
                        className="text-sm text-red-500 font-mono py-2 border-b border-gray-200 last:border-b-0"
                      >
                        {notification.params.content}
                      </div>
                    ))}
                  </div>
                </div>
              </>
            )}
          </div>
        </div>
      </div>
      <div className="p-4 border-t">
        <div className="flex items-center justify-between">
          <Select
            value={theme}
            onValueChange={(value: string) =>
              setTheme(value as "system" | "light" | "dark")
            }
          >
            <SelectTrigger className="w-[100px]" id="theme-select">
              <SelectValue />
            </SelectTrigger>
            <SelectContent>
              <SelectItem value="system">System</SelectItem>
              <SelectItem value="light">Light</SelectItem>
              <SelectItem value="dark">Dark</SelectItem>
            </SelectContent>
          </Select>

          <div className="flex items-center space-x-2">
            <Button variant="ghost" title="Inspector Documentation" asChild>
              <a
                href="https://modelcontextprotocol.io/docs/tools/inspector"
                target="_blank"
                rel="noopener noreferrer"
              >
                <CircleHelp className="w-4 h-4 text-foreground" />
              </a>
            </Button>
            <Button variant="ghost" title="Debugging Guide" asChild>
              <a
                href="https://modelcontextprotocol.io/docs/tools/debugging"
                target="_blank"
                rel="noopener noreferrer"
              >
                <Bug className="w-4 h-4 text-foreground" />
              </a>
            </Button>
            <Button
              variant="ghost"
              title="Report bugs or contribute on GitHub"
              asChild
            >
              <a
                href="https://github.com/modelcontextprotocol/inspector"
                target="_blank"
                rel="noopener noreferrer"
              >
                <Github className="w-4 h-4 text-foreground" />
              </a>
            </Button>
          </div>
        </div>
      </div>
    </div>
  );
};

export default Sidebar;<|MERGE_RESOLUTION|>--- conflicted
+++ resolved
@@ -10,11 +10,8 @@
   EyeOff,
   RotateCcw,
   Settings,
-<<<<<<< HEAD
   HelpCircle,
-=======
   RefreshCwOff,
->>>>>>> f9cb2c1b
 } from "lucide-react";
 import { Button } from "@/components/ui/button";
 import { Input } from "@/components/ui/input";
@@ -399,19 +396,9 @@
           </div>
 
           <div className="space-y-2">
-<<<<<<< HEAD
-            <Button
-              data-testid="connect-button"
-              className="w-full"
-              onClick={onConnect}
-            >
-              {connectionStatus === "connected" ? (
-                <>
-=======
             {connectionStatus === "connected" && (
               <div className="grid grid-cols-2 gap-4">
-                <Button onClick={onConnect}>
->>>>>>> f9cb2c1b
+                <Button  data-testid="connect-button" onClick={onConnect}>
                   <RotateCcw className="w-4 h-4 mr-2" />
                   {transportType === "stdio" ? "Restart" : "Reconnect"}
                 </Button>
